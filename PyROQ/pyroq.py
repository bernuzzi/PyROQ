# General python imports
import multiprocessing as mp, numpy as np, os, random, time, warnings
from optparse import OptionParser

# Package internal imports
from waveform_wrappers import *
import initialise, linear_algebra, post_processing

TermError    = ValueError('Unknown basis term requested.')
VersionError = ValueError('Unknown version requested.')
warnings.filterwarnings('ignore', category=np.VisibleDeprecationWarning)
np.set_printoptions(linewidth=np.inf)
np.random.seed(150914)

class PyROQ:
    """
        PyROQ Class
    
        * Works with a list of waveform wrappers provided in `waveform_wrappers.py`.
    """

    def __init__(self,
                 config_pars                      ,
                 params_ranges                    ,
                 start_values               = None,
                 distance                   = 10  , # [Mpc]. Dummy value, distance does not enter the interpolants construction
                 additional_waveform_params = {}  , # Dictionary with any parameter needed for the waveform approximant
                 ):

        self.distance                   = distance
        self.additional_waveform_params = additional_waveform_params
        self.params_ranges              = params_ranges
        self.start_values               = start_values
        
        # Read input params
        self.approximant                = config_pars['Waveform_and_parametrisation']['approximant']

        self.mc_q_par                   = config_pars['Waveform_and_parametrisation']['mc-q-par']
        self.spin_sph                   = config_pars['Waveform_and_parametrisation']['spin-sph']

        self.f_min                      = config_pars['Waveform_and_parametrisation']['f-min']
        self.f_max                      = config_pars['Waveform_and_parametrisation']['f-max']
        self.deltaF                     = 1./config_pars['Waveform_and_parametrisation']['seglen']
        
        self.tolerance_pre_basis_lin    = config_pars['ROQ']['tolerance-pre-basis-lin']
        self.tolerance_pre_basis_qua    = config_pars['ROQ']['tolerance-pre-basis-qua']
        self.n_pre_basis_search_iter    = config_pars['ROQ']['n-pre-basis-search-iter']
        self.n_pre_basis                = config_pars['ROQ']['n-pre-basis']

        self.n_training_set_cycles      = config_pars['ROQ']['n-training-set-cycles']
        self.training_set_sizes         = config_pars['ROQ']['training-set-sizes']
        self.training_set_n_outliers    = config_pars['ROQ']['training-set-n-outliers']
        self.training_set_rel_tol       = config_pars['ROQ']['training-set-rel-tol']
        self.tolerance_lin              = config_pars['ROQ']['tolerance-lin']
        self.tolerance_qua              = config_pars['ROQ']['tolerance-qua']

        self.n_tests_post               = config_pars['ROQ']['n-tests-post']
        self.error_version              = config_pars['ROQ']['error-version']
        self.minumum_speedup            = config_pars['ROQ']['minimum-speedup']

        self.parallel                   = config_pars['Parallel']['parallel']
        self.n_processes                = config_pars['Parallel']['n-processes']
        
        self.outputdir                  = config_pars['I/O']['output']
        self.verbose                    = config_pars['I/O']['verbose']
        self.timing                     = config_pars['I/O']['timing']

        # Convert to LAL identification number, if passing a LAL approximant, and choose waveform
        if(not(config_pars['Waveform_and_parametrisation']['approximant']=='teobresums-giotto') and not(config_pars['Waveform_and_parametrisation']['approximant']=='mlgw-bns')):
            self.approximant = lalsimulation.SimInspiralGetApproximantFromString(self.approximant)
        if self.approximant in WfWrapper.keys():
            self.wvf = WfWrapper[self.approximant](self.approximant, self.additional_waveform_params)
        else:
            raise ValueError('Unknown approximant requested.')

        # Build the map between params names and indexes
        self.map_params_indexs()  # Declares: self.i2n, self.n2i, self.nparams
        
        # Initial basis
        self.freq = np.arange(self.f_min, self.f_max, self.deltaF)
        self.set_training_range() # Declares: self.params_low, self.params_hig

    ## Parameters transformations utils

    def spherical_to_cartesian(self, sph):
        
        x = sph[0]*np.sin(sph[1])*np.cos(sph[2])
        y = sph[0]*np.sin(sph[1])*np.sin(sph[2])
        z = sph[0]*np.cos(sph[1])
        
        return [x,y,z]

    def get_m1m2_from_mcq(self, mc,q):
        
        m2 = mc * q ** (-0.6) * (1+q)**0.2
        m1 = m2 * q
        
        return np.array([m1,m2])

    def mass_range(self, mc_low, mc_high, q_low, q_high):
        
        mmin = self.get_m1m2_from_mcq(mc_low,q_high)[1]
        mmax = self.get_m1m2_from_mcq(mc_high,q_high)[0]
        
        return [mmin, mmax]

    ## Parameters handling functions

    def map_params_indexs(self):
        
        """
            Build a map between the parameters names and the indexes of the parameter arrays, and its inverse.
        """
        names = self.params_ranges.keys()
        self.nparams = len(names)
        self.n2i = dict(zip(names,range(self.nparams)))
        self.i2n = {i: n for n, i in self.n2i.items()}
        
        return

    def update_waveform_params(self, paramspoint):
        
        """
            Update the waveform parameters (dictionary) with those in paramspoint (np.array).
        """
        p = {}
        for i,k in self.i2n.items():
            p[k] = paramspoint[i]

        return p
         
    def generate_params_points(self, npts, round_to_digits=6):
        
        """
            Uniformly sample the parameter arrays
        """
        paramspoints = np.random.uniform(self.params_low,
                                         self.params_hig,
                                         size=(npts, self.nparams))
                                         
        return paramspoints.round(decimals=round_to_digits)
    
    def paramspoint_to_wave(self, paramspoint, term):
        
        """
            Generate a waveform given a paramspoint
            By default, if paramspoint contains the spherical spin, then updates the cartesian accordingly.
        """
        p = self.update_waveform_params(paramspoint)

        if self.mc_q_par: p['m1'],p['m2'] = self.get_m1m2_from_mcq(p['mc'],p['q'])

        if self.spin_sph:
            s1sphere_tmp               = p['s1s1'],p['s1s2'],p['s1s3']
            p['s1x'],p['s1y'],p['s1z'] = self.spherical_to_cartesian(s1sphere_tmp)
            s2sphere_tmp               = p['s2s1'],p['s2s2'],p['s2s3']
            p['s2x'],p['s2y'],p['s2z'] = self.spherical_to_cartesian(s2sphere_tmp)
    
        # We build a linear basis only for hp, since empirically the same basis accurately works to represent hc too (see [arXiv:1604.08253]).
        hp, hc = self.wvf.generate_waveform(p, self.deltaF, self.f_min, self.f_max, self.distance)
        
        if   term == 'lin': pass
        elif term == 'qua': hp, hc = (np.absolute(hp))**2, (np.absolute(hc))**2
        else              : raise TermError
        
        return hp, hc

    ## Basis construction functions

    def add_new_element_to_basis(self, new_basis_param_point, known_basis, known_params, term):
        
        # Create new basis element.
        hp_new, _ = self.paramspoint_to_wave(new_basis_param_point, term)

        # Orthogonalise, i.e. extract the linearly independent part of the waveform, and normalise the new element, which constitutes a new basis element. Note: the new basis element is not a 'waveform', since subtraction of two waveforms does not generate a waveform.
        basis_new = linear_algebra.gram_schmidt(known_basis, hp_new, self.deltaF)

        # Append to basis.
        known_basis  = np.append(known_basis,  np.array([basis_new]),             axis=0)
        known_params = np.append(known_params, np.array([new_basis_param_point]), axis=0)

        return known_basis, known_params

    def compute_new_element_residual_modulus_from_basis(self, paramspoint, known_basis, term):

        # Create and normalise element to be projected and initialise residual
        h_to_proj, _ = self.paramspoint_to_wave(paramspoint, term)
        h_to_proj    = linear_algebra.normalise_vector(h_to_proj, self.deltaF)
        residual     = h_to_proj

        #FIXME: this block has a large repetition with `gram_schmidt`, except for norm.
        # Subtract the projection on the basis from the residual.
        for k in np.arange(0,len(known_basis)):
            residual -= linear_algebra.projection(known_basis[k],h_to_proj)
        
        return linear_algebra.scalar_product(residual, residual, self.deltaF)
        
    def search_new_basis_element(self, paramspoints, known_basis, term):

        """
           Given an array of new random points in the parameter space (paramspoints) and the known basis elements, this function searches and constructs a new basis element. The new element is constructed by:
           
           1) Projecting the waveforms corresponding to parampoints on the known basis;
           2) Selecting the waveform with the largest residual (modulus) after projection;
           3) Computing the normalised residual projection of the selected waveform on the known basis.
        """

        # Generate len(paramspoints) random waveforms corresponding to parampoints.
        if self.parallel:
            paramspointslist = paramspoints.tolist()
            pool = mp.Pool(processes=self.n_processes)
            modula = [pool.apply(self.compute_new_element_residual_modulus_from_basis, args=(paramspoint, known_basis, term)) for paramspoint in paramspointslist]
            pool.close()
        else:
            npts   = len(paramspoints)
            modula = np.zeros(npts)
            for i,paramspoint in enumerate(paramspoints):
                modula[i] = self.compute_new_element_residual_modulus_from_basis(paramspoint, known_basis, term)

        # Select the worst represented waveform (in terms of the previous known basis).
        arg_newbasis = np.argmax(modula) 
       
        return paramspoints[arg_newbasis], modula[arg_newbasis]
            
    def construct_preselection_basis(self, known_basis, params, residual_modula, term):
        
        if term == 'lin':
<<<<<<< HEAD
            file_basis  = self.outputdir+'/ROQ_data/Linear/preselection_linear_basis.npy'
            file_params = self.outputdir+'/ROQ_data/Linear/preselection_linear_basis_waveform_params.npy'
        elif term=='qua':
            file_basis  = self.outputdir+'/ROQ_data/Quadratic/preselection_quadratic_basis.npy'
            file_params = self.outputdir+'/ROQ_data/Quadratic/preselection_quadratic_basis_waveform_params.npy'
=======
            file_bases    = self.outputdir+'/ROQ_data/Linear/preselection_linear_bases.npy'
            file_params   = self.outputdir+'/ROQ_data/Linear/preselection_linear_bases_waveform_params.npy'
            tolerance_pre = self.tolerance_pre_basis_lin
        elif term=='qua':
            file_bases    = self.outputdir+'/ROQ_data/Quadratic/preselection_quadratic_bases.npy'
            file_params   = self.outputdir+'/ROQ_data/Quadratic/preselection_quadratic_bases_waveform_params.npy'
            tolerance_pre = self.tolerance_pre_basis_qua
>>>>>>> fc2d05c9
        else:
            raise TermError
    
        # This block generates a basis of dimension n_pre_basis.
        print('\n\n###################################################################################\n# Starting preselection {} iteration (with {} random points at each iteration) #\n###################################################################################\n\nTolerance          : {}\nMaximum iterations : {}\n\n'.format(term, self.n_pre_basis_search_iter, tolerance_pre, self.n_pre_basis-2)) # The -2 comes from the fact that the corner basis is composed by two elements.

        k = 0
        while(residual_modula[-1] > tolerance_pre):
            
            # Generate n_pre_basis_search_iter random points.
            paramspoints = self.generate_params_points(self.n_pre_basis_search_iter)
            
            if(self.timing): execution_time_new_pre_basis_element = time.time()
            # From the n_pre_basis_search_iter randomly generated points, select the worst represented waveform corresponding to that point (i.e. with the largest residuals after basis projection).
            params_new, rm_new = self.search_new_basis_element(paramspoints, known_basis, term)
            if(self.timing): print('Timing: pre-selection basis {} iteration, generating {} waveforms with parallel={} [minutes]: {}'.format(k+1, self.n_pre_basis_search_iter, self.parallel, (time.time() - execution_time_new_pre_basis_element)/60.0))
            if self.verbose:
                np.set_printoptions(suppress=True)
                print('Pre-selection iteration: ', k+1, ' -- Largest projection error: ', rm_new)
                np.set_printoptions(suppress=False)

            # The worst represented waveform becomes the new basis element.
            known_basis, params = self.add_new_element_to_basis(params_new, known_basis, params, term)
            residual_modula     = np.append(residual_modula, rm_new)

            # If a maximum number of iterations was given, stop at that number, otherwise continue until tolerance is reached.
            if((self.n_pre_basis > 2) and (len(known_basis[:,0]) >= self.n_pre_basis)): break
            else                                                                      : k = k+1
                
        # Store the pre-selected basis.
        np.save(file_basis,  known_basis)
        np.save(file_params, params     )

        return known_basis, params, residual_modula
    
    ## Initial basis functions
    
    def set_training_range(self):
        """
            Initialize parameter ranges and basis.
        """
        if self.verbose:
            print('\n\n######################\n# Initialising basis #\n######################\n')
            print('nparams = {}\n'.format(self.nparams))
            print('index | name    | ( min - max )           ')

        self.params_low, self.params_hig = [], []
        # Set bounds
        for i,n in self.i2n.items():
            self.params_low.append(self.params_ranges[n][0])
            self.params_hig.append(self.params_ranges[n][1])
            
            if self.verbose: print('{}    | {} | ( {:.6f} - {:.6f} ) '.format(str(i).ljust(2), n.ljust(len('lambda1')), self.params_low[i], self.params_hig[i]))

        return 

    def construct_corner_basis(self, term):

        hp_low, _ = self.paramspoint_to_wave(self.params_low, term)
        
        # Initialise the base with the lowest corner.
        known_basis_start     = np.array([linear_algebra.normalise_vector(hp_low, self.deltaF)])
        params_ini            = np.array([self.params_low])
        residual_modula_start = np.array([1.0])

        # Add the highest corner.
        known_basis_start, params_ini = self.add_new_element_to_basis(self.params_hig, known_basis_start, params_ini, term)
        residual_modula_start         = np.append(residual_modula_start, np.array([1.0]))

        return known_basis_start, params_ini, residual_modula_start

    ## Interpolant building functions

    def compute_empirical_interpolation_error(self, training_point, basis_interpolant, emp_nodes, term):

        # Create and normalise benchmark waveform.
        hp, _ = self.paramspoint_to_wave(training_point, term)
        hp    = linear_algebra.normalise_vector(hp, self.deltaF)

        # Compute the empirical interpolation error.
        hp_interp = np.dot(basis_interpolant,hp[emp_nodes])
        dh        = hp - hp_interp

        return linear_algebra.scalar_product(dh, dh, self.deltaF)

    def search_worst_represented_point(self, outliers, basis_interpolant, emp_nodes, training_set_tol, term):
        
        execution_time_search_worst_point = time.time()
        # Loop over test points.
        if self.parallel:
            pool = mp.Pool(processes=self.n_processes)
            eies = [pool.apply(self.compute_empirical_interpolation_error, args=(training_point, basis_interpolant, emp_nodes, term)) for training_point in outliers]
            pool.close()
        else:
            eies = []
            for training_point in outliers:
                eies.append(self.compute_empirical_interpolation_error(training_point, basis_interpolant, emp_nodes, term))
        if(self.timing):
            execution_time_search_worst_point = (time.time() - execution_time_search_worst_point)/60.0
            print('Timing: worst point search, computing {} interpolation errors with parallel={} [minutes]: {}'.format(len(outliers), self.parallel, execution_time_search_worst_point))

        # Select the worst represented point.
        arg_worst                     = np.argmax(eies)
        worst_represented_param_point = outliers[arg_worst]
        
        # Update outliers.
        outliers = outliers[np.array(eies) > training_set_tol]

        return worst_represented_param_point, eies[arg_worst], outliers

    def empirical_nodes(self, known_basis):
        
        """
            Generate the empirical interpolation nodes from a given basis.
            Follows the algorithm detailed in Ref. Phys. Rev. X 4, 031006, according to PRD 104, 063031 (2021).
            See also arXiv:1712.08772v2 for a description.
        """
        
        # Initialise. The first point is chosen to maximise the first basis vector.
        basis_len = len(known_basis)
        emp_nodes = np.array([np.argmax(np.absolute(known_basis[0]))])
        
        # The second point is chosen to maximise the difference between the interpolant (constructed from the first basis vector) and the second basis vector.
        c1        = known_basis[1,emp_nodes[0]]/known_basis[0,1]
        interp1   = np.multiply(c1,known_basis[0])
        diff1     = interp1 - known_basis[1]
        r1        = np.absolute(diff1)
        emp_nodes = np.append(emp_nodes, np.argmax(r1))
        # Make sure frequencies are ordered.
        emp_nodes = sorted(emp_nodes)

        # Then iterate for all the other nodes.
        for k in np.arange(2,basis_len):
            
            Vtmp         = np.transpose(known_basis[0:k,emp_nodes])
            inverse_Vtmp = np.linalg.pinv(Vtmp)
            e_to_interp  = known_basis[k]
            Ci           = np.dot(inverse_Vtmp, e_to_interp[emp_nodes])
            interpolantA = np.zeros(len(known_basis[k]))+np.zeros(len(known_basis[k]))*1j
            
            for j in np.arange(0, k):
                tmp           = np.multiply(Ci[j], known_basis[j])
                interpolantA += tmp
            
            diff         = interpolantA - known_basis[k]
            r            = np.absolute(diff)
            emp_nodes    = np.append(emp_nodes, np.argmax(r))
            emp_nodes    = sorted(emp_nodes)

        # Remove repetitions, otherwise duplicates on the frequency axis will bias likelihood computation during parameter estimation.
        emp_nodes = np.unique(emp_nodes)
        ndim      = len(emp_nodes)
        V         = np.transpose(known_basis[0:ndim, emp_nodes])
        inverse_V = np.linalg.pinv(V)
        
        if(self.verbose and not(ndim==basis_len)): print('Removed {} duplicate points during empirical interpolation nodes construction.\n'.format(basis_len-ndim))
        
        return np.array([ndim, inverse_V, emp_nodes])
    
    def roqs(self, known_basis, known_params, term):

        # Initialise iteration and create paths in which to store the output.
        if term == 'lin':
            tol                  = self.tolerance_lin
            file_interpolant     = self.outputdir+'/ROQ_data/Linear/basis_interpolant_linear.npy'
            file_empirical_freqs = self.outputdir+'/ROQ_data/Linear/empirical_frequencies_linear.npy'
            file_basis           = self.outputdir+'/ROQ_data/Linear/basis_linear.npy'
            file_params          = self.outputdir+'/ROQ_data/Linear/basis_waveform_params_linear.npy'
        elif term == 'qua':
            tol                  = self.tolerance_qua
            file_interpolant     = self.outputdir+'/ROQ_data/Quadratic/basis_interpolant_quadratic.npy'
            file_empirical_freqs = self.outputdir+'/ROQ_data/Quadratic/empirical_frequencies_quadratic.npy'
            file_basis           = self.outputdir+'/ROQ_data/Quadratic/basis_quadratic.npy'
            file_params          = self.outputdir+'/ROQ_data/Quadratic/basis_waveform_params_quadratic.npy'
        else:
            raise TermError

        maximum_eies, n_outliers = np.array([]), np.array([])
        # Start a loop over training cycles with varying training size, tolerance and number of allowed outliers.
        for n_cycle in range(self.n_training_set_cycles):
            
            training_set_size      = self.training_set_sizes[n_cycle]
            training_set_n_outlier = self.training_set_n_outliers[n_cycle]
            training_set_tol       = self.training_set_rel_tol[n_cycle] * tol
        
            print('\n################################\n# Starting {}/{} enrichment loop #\n################################\n\nTraining set size  : {}\nTolerance          : {}\nTolerated outliers : {}\n\n'.format(n_cycle+1, self.n_training_set_cycles, training_set_size, training_set_tol, training_set_n_outlier))

            # Generate the parameters of this training cycle.
            paramspoints = self.generate_params_points(npts=training_set_size)
            outliers     = paramspoints[:training_set_size]

            while(len(outliers) > training_set_n_outlier):

                # Store the current basis and parameters at each step, as a backup.
                np.save(file_basis,  known_basis)
                np.save(file_params, known_params)

                # From the basis constructed above, extract: the empirical interpolation nodes (i.e. the subset of frequencies on which the ROQ rule is evaluated); the basis interpolant, which allows to construct an arbitrary waveform at an arbitrary frequency point from the constructed basis.
                ndim, inverse_V, emp_nodes = self.empirical_nodes(known_basis)
                basis_interpolant          = np.dot(np.transpose(known_basis[0:ndim]),inverse_V)
                
                # Out of the remaining outliers, select the worst represented point.
                worst_represented_param_point, maximum_eie, outliers = self.search_worst_represented_point(outliers, basis_interpolant, emp_nodes, training_set_tol, term)
                # FIXME: which one of the errors? overlap_of_two_waveforms(hp, hp_interp, self.deltaF, self.error_version)

                # Update the user on how many outliers remain.
                if self.verbose:
                    print('{}'.format(ndim), 'basis elements gave', len(outliers), 'outliers with surrogate error >', training_set_tol, ' out of {} training points.\n'.format(training_set_size))

                # Enrich the basis with the worst outlier. Also store the maximum empirical interpolation error, to monitor the improvement in the interpolation.
                if(len(outliers) > 0):
                    known_basis, known_params = self.add_new_element_to_basis(worst_represented_param_point, known_basis, known_params, term)
                    maximum_eies              = np.append(maximum_eies, maximum_eie)
                    n_outliers                = np.append(n_outliers  , len(outliers))

                # Check if basis construction became pointless.
                if((len(self.freq)/len(known_basis[:,0])) < self.minumum_speedup): raise Exception('Basis dimension is larger than the minimum speedup requested. Aborting the interpolants construction.')

        # Finalise and store the output.
        frequencies = self.freq[emp_nodes]
        np.save(file_interpolant,     basis_interpolant)
        np.save(file_empirical_freqs, frequencies)
        
        return frequencies, basis_interpolant, known_params, maximum_eies, n_outliers

    ## Main function handling the ROQ construction.

    def run(self, term):
        
        # Initialise data.
        d = {}

        # Initialise basis, either using a previously constructed one or pre-selecting one from corners of the parameter space plus a user-determined number of iterations..
        execution_time_presel_basis = time.time()
        if(self.start_values==None):
            # We choose the first elements of the basis to correspond to the lower and upper values of the parameters range. Note that corner does not mean the N-D corners of the parameter space N-cube, but simply upper-lower bounds.
            initial_basis, initial_params, initial_residual_modula = self.construct_corner_basis(term)
            # Run a first pre-selection loop, building a basis of dimension `n_pre_basis`.
            preselection_basis, preselection_params, preselection_residual_modula = self.construct_preselection_basis(initial_basis, initial_params, initial_residual_modula, term)
        else:
            # FIXME: load a previously constructed basis.
            preselection_basis, preselection_params, preselection_residual_modula = None, None, None
            raise Exception('User-input initial basis has not been implemented yet.')
        if(self.timing):
            execution_time_presel_basis = (time.time() - execution_time_presel_basis)/60.0
            print('Timing: pre-selection basis with parallel={} [minutes]: {}'.format(self.parallel, execution_time_presel_basis))

        # Internally store the output data for later testing.
        d['{}_pre_basis'.format(term)]   = preselection_basis
        d['{}_pre_params'.format(term)]  = preselection_params
        d['{}_pre_res_mod'.format(term)] = preselection_residual_modula

        # Start the series of loops in which the pre-selected basis is enriched by the outliers found on ever increasing training sets.
        frequencies, basis_interpolant, basis_parameters, maximum_eies, n_outliers = self.roqs(preselection_basis, preselection_params, term)

        # Internally store the output data for later testing.
        d['{}_interpolant'.format(term)] = basis_interpolant
        d['{}_f'.format(term)]           = frequencies
        d['{}_emp_nodes'.format(term)]   = np.searchsorted(self.freq, d['{}_f'.format(term)])
        d['{}_params'.format(term)]      = basis_parameters
        d['{}_max_eies'.format(term)]    = maximum_eies
        d['{}_n_outliers'.format(term)]  = n_outliers

        return d

if __name__ == '__main__':

    # Initialise and read config.
    parser      = OptionParser(initialise.usage)
    parser.add_option('--config-file', type='string', metavar = 'config_file', default = None)
    (opts,args) = parser.parse_args()
    config_file = opts.config_file

    config_pars, params_ranges, test_values = initialise.read_config(config_file)

    # Point(s) of the parameter space on which to initialise the basis. If not passed by the user, defaults to upper/lower corner of the parameter space.
    start_values = None

    # Initialise ROQ parameters and structures.
    pyroq = PyROQ(config_pars, params_ranges, start_values=start_values)
    freq  = pyroq.freq

    data = {}

    for run_type in config_pars['I/O']['run-types']:

        term = run_type[0:3]
        if not(config_pars['I/O']['post-processing-only']):
            # Create the basis and save ROQ.
            data[run_type] = pyroq.run(term)
        
            # These data are not saved in output, so plot them now.
            post_processing.plot_preselection_residual_modula(data[run_type]['{}_pre_res_mod'.format(term)], term, pyroq.outputdir)
            post_processing.plot_maximum_empirical_interpolation_error(data[run_type]['{}_max_eies'.format(term)], term, pyroq.outputdir)
            post_processing.plot_number_of_outliers(data[run_type]['{}_n_outliers'.format(term)], term, pyroq.outputdir)

        else:
            # Read ROQ from previous run.
            data[run_type]                                = {}
            data[run_type]['{}_f'.format(term)]           = np.load(os.path.join(config_pars['I/O']['output'],'ROQ_data/{type}/empirical_frequencies_{type}.npy'.format(type=run_type)))
            data[run_type]['{}_interpolant'.format(term)] = np.load(os.path.join(config_pars['I/O']['output'],'ROQ_data/{type}/basis_interpolant_{type}.npy'.format(type=run_type)))
            data[run_type]['{}_emp_nodes'.format(term)]   = np.searchsorted(freq, data[run_type]['{}_f'.format(term)])
            data[run_type]['{}_params'.format(term)]      = np.load(os.path.join(config_pars['I/O']['output'],'ROQ_data/{type}/basis_waveform_params_{type}.npy'.format(type=run_type)))

        # Output the basis reduction factor.
        print('\n###########\n# Results #\n###########\n')
        print('{} basis reduction factor: (Original freqs [{}]) / (New freqs [{}]) = {}'.format(run_type, len(freq), len(data[run_type]['{}_f'.format(term)]), len(freq)/len(data[run_type]['{}_f'.format(term)])))

        # Plot the basis parameters corresponding to the selected basis (only the first N elements determined during the interpolant construction procedure).
        post_processing.histogram_basis_params(data[run_type]['{}_params'.format(term)][:len(data[run_type]['{}_f'.format(term)])], pyroq.outputdir, pyroq.i2n)

        # Surrogate tests.
        post_processing.test_roq_error(data[run_type]['{}_interpolant'.format(term)], data[run_type]['{}_emp_nodes'.format(term)], term, pyroq)

        # Plot the representation error for a random waveform, using the interpolant built from the constructed basis. Useful for visual diagnostics.
        print('\n\n##############################################\n# Testing the waveform using the parameters: #\n##############################################\n')
        parampoint_test = []
        print('name    | value | index')
        for name, val in test_values.items():
            print('{} | {}   | {} '.format(name.ljust(len('lambda1')), val, pyroq.n2i[name]))
            parampoint_test.append(val)
        parampoint_test = np.array(parampoint_test)

        post_processing.plot_representation_error(data[run_type]['{}_interpolant'.format(term)], data[run_type]['{}_emp_nodes'.format(term)], parampoint_test, term, pyroq.outputdir, freq, pyroq.paramspoint_to_wave)

    # Show plots, if requested.
    if(config_pars['I/O']['show-plots']): plt.show()<|MERGE_RESOLUTION|>--- conflicted
+++ resolved
@@ -225,21 +225,13 @@
     def construct_preselection_basis(self, known_basis, params, residual_modula, term):
         
         if term == 'lin':
-<<<<<<< HEAD
-            file_basis  = self.outputdir+'/ROQ_data/Linear/preselection_linear_basis.npy'
-            file_params = self.outputdir+'/ROQ_data/Linear/preselection_linear_basis_waveform_params.npy'
-        elif term=='qua':
-            file_basis  = self.outputdir+'/ROQ_data/Quadratic/preselection_quadratic_basis.npy'
-            file_params = self.outputdir+'/ROQ_data/Quadratic/preselection_quadratic_basis_waveform_params.npy'
-=======
-            file_bases    = self.outputdir+'/ROQ_data/Linear/preselection_linear_bases.npy'
-            file_params   = self.outputdir+'/ROQ_data/Linear/preselection_linear_bases_waveform_params.npy'
+            file_basis    = self.outputdir+'/ROQ_data/Linear/preselection_linear_basis.npy'
+            file_params   = self.outputdir+'/ROQ_data/Linear/preselection_linear_basis_waveform_params.npy'
             tolerance_pre = self.tolerance_pre_basis_lin
         elif term=='qua':
-            file_bases    = self.outputdir+'/ROQ_data/Quadratic/preselection_quadratic_bases.npy'
-            file_params   = self.outputdir+'/ROQ_data/Quadratic/preselection_quadratic_bases_waveform_params.npy'
+            file_basis    = self.outputdir+'/ROQ_data/Quadratic/preselection_quadratic_basis.npy'
+            file_params   = self.outputdir+'/ROQ_data/Quadratic/preselection_quadratic_basis_waveform_params.npy'
             tolerance_pre = self.tolerance_pre_basis_qua
->>>>>>> fc2d05c9
         else:
             raise TermError
     
