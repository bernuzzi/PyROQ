--- conflicted
+++ resolved
@@ -29,12 +29,9 @@
 
 n-pre-basis-search-iter = 50
 n-pre-basis             = 2
-<<<<<<< HEAD
-
-=======
 tolerance-pre-basis-lin = 1e-1
 tolerance-pre-basis-qua = 1e-2
->>>>>>> fc2d05c9
+
 n-training-set-cycles   = 2
 training-set-sizes      = 1000,10000
 training-set-n-outliers = 2,0
